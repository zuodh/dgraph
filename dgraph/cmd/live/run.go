--- conflicted
+++ resolved
@@ -571,11 +571,10 @@
 	var err error
 	x.PrintVersion()
 	opt = options{
-<<<<<<< HEAD
 		dataFiles:       Live.Conf.GetString("files"),
 		dataFormat:      Live.Conf.GetString("format"),
 		schemaFile:      Live.Conf.GetString("schema"),
-		zero:            Live.Conf.GetString("zero"),
+		zero:            zero,
 		concurrent:      Live.Conf.GetInt("conc"),
 		batchSize:       Live.Conf.GetInt("batch"),
 		clientDir:       Live.Conf.GetString("xidmap"),
@@ -587,22 +586,6 @@
 		bufferSize:      Live.Conf.GetInt("bufferSize"),
 		ludicrousMode:   Live.Conf.GetBool("ludicrous_mode"),
 		upsertPredicate: Live.Conf.GetString("upsertPredicate"),
-=======
-		dataFiles:      Live.Conf.GetString("files"),
-		dataFormat:     Live.Conf.GetString("format"),
-		schemaFile:     Live.Conf.GetString("schema"),
-		zero:           zero,
-		concurrent:     Live.Conf.GetInt("conc"),
-		batchSize:      Live.Conf.GetInt("batch"),
-		clientDir:      Live.Conf.GetString("xidmap"),
-		authToken:      Live.Conf.GetString("auth_token"),
-		useCompression: Live.Conf.GetBool("use_compression"),
-		newUids:        Live.Conf.GetBool("new_uids"),
-		verbose:        Live.Conf.GetBool("verbose"),
-		httpAddr:       Live.Conf.GetString("http"),
-		bufferSize:     Live.Conf.GetInt("bufferSize"),
-		ludicrousMode:  Live.Conf.GetBool("ludicrous_mode"),
->>>>>>> aca09216
 	}
 	if opt.key, err = enc.ReadKey(Live.Conf); err != nil {
 		fmt.Printf("unable to read key %v", err)
