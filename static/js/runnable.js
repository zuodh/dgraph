--- conflicted
+++ resolved
@@ -216,17 +216,13 @@
   // updateQueryContents updates the query contents in all tabs
   function updateQueryContents($runnables, newQuery) {
     var cleanValue = newQuery.trim().replace(/\n$/g, "");
-<<<<<<< HEAD
-    var cleanValueForCurl = cleanValue.replace(/\"/g, '\\"').replace(/\n[ ]*/g, '\\n ');
-
-    $runnables.find(".query-content").text(cleanValue);
-    $runnables.find(".curl-query").text(cleanValueForCurl);
-=======
-    var cleanValueForJava = cleanValue.replace(/\"/g, '\\"').replace(/\n/g, '\\n"+"');
+    var tmpCleanValue = cleanValue.replace(/\"/g, '\\"');
+    var cleanValueForJava = tmpCleanValue.replace(/\n/g, '\\n"+"');
+    var cleanValueForCurl = tmpCleanValue.replace(/\n[ ]*/g, '\\n ');
 
     $runnables.find(".query-content").text(cleanValue);
     $runnables.find(".java-query").text(cleanValueForJava);
->>>>>>> f7e3da7d
+    $runnables.find(".curl-query").text(cleanValueForCurl);
   }
 
   function getLatencyTooltipHTML(serverLatencyInfo, networkLatency) {
