--- conflicted
+++ resolved
@@ -128,10 +128,6 @@
 }
 
 func TestOrRBACFilter(t *testing.T) {
-<<<<<<< HEAD
-=======
-	t.Skip()
->>>>>>> 7ca30fa8
 	testCases := []TestCase{{
 		user: "user1",
 		role: "ADMIN",
@@ -355,7 +351,6 @@
 }
 
 func TestAndRBACFilter(t *testing.T) {
-	t.Skip()
 	testCases := []TestCase{{
 		user:   "user1",
 		role:   "USER",
